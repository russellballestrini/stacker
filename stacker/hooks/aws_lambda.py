import os
import os.path
import stat
import logging
import hashlib
from StringIO import StringIO
from zipfile import ZipFile, ZIP_DEFLATED

import boto3
import botocore
import formic
from troposphere.awslambda import Code
from stacker.providers.session_cache import get_session

from stacker.util import get_config_directory


"""Mask to retrieve only UNIX file permissions from the external attributes
field of a ZIP entry.
"""
ZIP_PERMS_MASK = (stat.S_IRWXU | stat.S_IRWXG | stat.S_IRWXO) << 16

logger = logging.getLogger(__name__)


def _zip_files(files, root):
    """Generates a ZIP file in-memory from a list of files.

    Files will be stored in the archive with relative names, and have their
    UNIX permissions forced to 755 or 644 (depending on whether they are
    user-executable in the source filesystem).

    Args:
        files (list[str]): file names to add to the archive, relative to
            ``root``.
        root (str): base directory to retrieve files from.

    Returns:
        str: content of the ZIP file as a byte string.

    """
    zip_data = StringIO()
    with ZipFile(zip_data, 'w', ZIP_DEFLATED) as zip_file:
        for fname in files:
            zip_file.write(os.path.join(root, fname), fname)

        # Fix file permissions to avoid any issues - only care whether a file
        # is executable or not, choosing between modes 755 and 644 accordingly.
        for zip_entry in zip_file.filelist:
            perms = (zip_entry.external_attr & ZIP_PERMS_MASK) >> 16
            if perms & stat.S_IXUSR != 0:
                new_perms = 0755
            else:
                new_perms = 0644

            if new_perms != perms:
                logger.debug("lambda: fixing perms: %s: %o => %o",
                             zip_entry.filename, perms, new_perms)
                new_attr = ((zip_entry.external_attr & ~ZIP_PERMS_MASK) |
                            (new_perms << 16))
                zip_entry.external_attr = new_attr

    contents = zip_data.getvalue()
    zip_data.close()

    return contents


def _find_files(root, includes, excludes):
    """List files inside a directory based on include and exclude rules.

    This is a more advanced version of `glob.glob`, that accepts multiple
    complex patterns.

    Args:
        root (str): base directory to list files from.
        includes (list[str]): inclusion patterns. Only files matching those
            patterns will be included in the result.
        includes (list[str]): exclusion patterns. Files matching those
            patterns will be excluded from the result. Exclusions take
            precedence over inclusions.

    Yields:
        str: a file name relative to the root.

    Note:
        Documentation for the patterns can be found at
        http://www.aviser.asia/formic/doc/index.html
    """

    root = os.path.abspath(root)
    file_set = formic.FileSet(directory=root, include=includes,
                              exclude=excludes)
    for filename in file_set.qualified_files(absolute=False):
        yield filename


def _zip_from_file_patterns(root, includes, excludes):
    """Generates a ZIP file in-memory from file search patterns.

    Args:
        root (str): base directory to list files from.
        includes (list[str]): inclusion patterns. Only files  matching those
            patterns will be included in the result.
        includes (list[str]): exclusion patterns. Files matching those
            patterns will be excluded from the result. Exclusions take
            precedence over inclusions.

    See Also:
        :func:`_zip_files`, :func:`_find_files`.

    Raises:
        RuntimeError: when the generated archive would be empty.

    """
    logger.info('lambda: base directory: %s', root)

    files = list(_find_files(root, includes, excludes))
    if not files:
        raise RuntimeError('Empty list of files for Lambda payload. Check '
                           'your include/exclude options for errors.')

    logger.info('lambda: adding %d files:', len(files))

    for fname in files:
        logger.debug('lambda: + %s', fname)

    return _zip_files(files, root)


def _head_object(s3_conn, bucket, key):
    """Retrieve information about an object in S3 if it exists.

    Args:
        s3_conn (botocore.client.S3): S3 connection to use for operations.
        bucket (str): name of the bucket containing the key.
        key (str): name of the key to lookup.

    Returns:
        dict: S3 object information, or None if the object does not exist.
        See the AWS documentation for explanation of the contents.

    Raises:
        botocore.exceptions.ClientError: any error from boto3 other than key
            not found is passed through.
    """
    try:
        return s3_conn.head_object(Bucket=bucket, Key=key)
    except botocore.exceptions.ClientError as e:
        if e.response['Error']['Code'] == '404':
            return None
        else:
            raise


def _ensure_bucket(s3_conn, bucket):
    """Create an S3 bucket if it does not already exist.

    Args:
        s3_conn (botocore.client.S3): S3 connection to use for operations.
        bucket (str): name of the bucket to create.

    Returns:
        dict: S3 object information. See the AWS documentation for explanation
        of the contents.

    Raises:
        botocore.exceptions.ClientError: any error from boto3 is passed
            through.
    """
    try:
        s3_conn.head_bucket(Bucket=bucket)
    except botocore.exceptions.ClientError as e:
        if e.response['Error']['Code'] == '404':
            logger.info('Creating bucket %s.', bucket)
            s3_conn.create_bucket(Bucket=bucket)
        elif e.response['Error']['Code'] in ('401', '403'):
            logger.exception('Access denied for bucket %s.', bucket)
            raise
        else:
            logger.exception('Error creating bucket %s. Error %s', bucket,
                             e.response)


def _upload_code(s3_conn, bucket, name, contents):
    """Upload a ZIP file to S3 for use by Lambda.

    The key used for the upload will be unique based on the checksum of the
    contents. No changes will be made if the contents in S3 already match the
    expected contents.

    Args:
        s3_conn (botocore.client.S3): S3 connection to use for operations.
        bucket (str): name of the bucket to create.
        name (str): desired name of the Lambda function. Will be used to
            construct a key name for the uploaded file.
        contents (str): byte string with the content of the file upload.

    Returns:
        troposphere.awslambda.Code: CloudFormation Lambda Code object,
        pointing to the uploaded payload in S3.

    Raises:
        botocore.exceptions.ClientError: any error from boto3 is passed
            through.
    """

    hsh = hashlib.md5(contents)
    logger.debug('lambda: ZIP hash: %s', hsh.hexdigest())

    key = 'lambda-{}-{}.zip'.format(name, hsh.hexdigest())

    info = _head_object(s3_conn, bucket, key)
    expected_etag = '"{}"'.format(hsh.hexdigest())

    if info and info['ETag'] == expected_etag:
        logger.info('lambda: object %s already exists, not uploading', key)
    else:
        logger.info('lambda: uploading object %s', key)
        s3_conn.put_object(Bucket=bucket, Key=key, Body=contents,
                           ContentType='application/zip',
                           ACL='authenticated-read')

    return Code(S3Bucket=bucket, S3Key=key)


def _check_pattern_list(patterns, key, default=None):
    """Validates file search patterns from user configuration.

    Acceptable input is a string (which will be converted to a singleton list),
    a list of strings, or anything falsy (such as None or an empty dictionary).
    Empty or unset input will be converted to a default.

    Args:
        patterns: input from user configuration (YAML).
        key (str): name of the configuration key the input came from,
            used for error display purposes.

    Keyword Args:
        default: value to return in case the input is empty or unset.

    Returns:
        list[str]: validated list of patterns

    Raises:
        ValueError: if the input is unacceptable.
    """
    if not patterns:
        return default

    if isinstance(patterns, basestring):
        return [patterns]

    if isinstance(patterns, list):
        if all(isinstance(p, basestring) for p in patterns):
            return patterns

    raise ValueError("Invalid file patterns in key '{}': must be a string or "
                     'list of strings'.format(key))


def _upload_function(s3_conn, bucket, name, options):
    """Builds a Lambda payload from user configuration and uploads it to S3.

    Args:
        s3_conn (botocore.client.S3): S3 connection to use for operations.
        bucket (str): name of the bucket to upload to.
        name (str): desired name of the Lambda function. Will be used to
            construct a key name for the uploaded file.
        options (dict): configuration for how to build the payload.
            Consists of the following keys:
                * path:
                    base path to retrieve files from (mandatory). If not
                    absolute, it will be interpreted as relative to the stacker
                    configuration file directory, then converted to an absolute
                    path. See :func:`stacker.util.get_config_directory`.
                * include:
                    file patterns to include in the payload (optional).
                * exclude:
                    file patterns to exclude from the payload (optional).

    Returns:
        troposphere.awslambda.Code: CloudFormation AWS Lambda Code object,
        pointing to the uploaded object in S3.

    Raises:
        ValueError: if any configuration is invalid.
        botocore.exceptions.ClientError: any error from boto3 is passed
            through.
    """
    try:
        root = os.path.expanduser(options['path'])
    except KeyError as e:
        raise ValueError(
            "missing required property '{}' in function '{}'".format(
                e.args[0], name))

    includes = _check_pattern_list(options.get('include'), 'include',
                                   default=['**'])
    excludes = _check_pattern_list(options.get('exclude'), 'exclude',
                                   default=[])

    logger.debug('lambda: processing function %s', name)

    # os.path.join will ignore other parameters if the right-most one is an
    # absolute path, which is exactly what we want.
    if not os.path.isabs(root):
        root = os.path.abspath(os.path.join(get_config_directory(), root))
    zip_contents = _zip_from_file_patterns(root, includes, excludes)

    return _upload_code(s3_conn, bucket, name, zip_contents)


def upload_lambda_functions(context, provider, **kwargs):
    """Builds Lambda payloads from user configuration and uploads them to S3.

    Constructs ZIP archives containing files matching specified patterns for
    each function, uploads the result to Amazon S3, then stores objects (of
    type :class:`troposphere.awslambda.Code`) in the context's hook data,
    ready to be referenced in blueprints.

    Configuration consists of some global options, and a dictionary of function
    specifications. In the specifications, each key indicating the name of the
    function (used for generating names for artifacts), and the value
    determines what files to include in the ZIP (see more details below).

    Payloads are uploaded to either a custom bucket or stackers default bucket,
    with the key containing it's checksum, to allow repeated uploads to be
    skipped in subsequent runs.

    The configuration settings are documented as keyword arguments below.

    Keyword Arguments:
        bucket (str, optional): Custom bucket to upload functions to.
            Omitting it will cause the default stacker bucket to be used.
        functions (dict):
            Configurations of desired payloads to build. Keys correspond to
            function names, used to derive key names for the payload. Each
            value should itself be a dictionary, with the following data:
                * path (str):
                    Base directory of the Lambda function payload content.
                    If it not an absolute path, it will be considered relative
                    to the directory containing the stacker configuration file
                    in use.

                    Files in this directory will be added to the payload ZIP,
                    according to the include and exclude patterns. If not
                    patterns are provided, all files in this directory
                    (respecting default exclusions) will be used.

                    Files are stored in the archive with path names relative to
                    this directory. So, for example, all the files contained
                    directly under this directory will be added to the root of
                    the ZIP file.
                * include(str or list[str], optional):
                    Pattern or list of patterns of files to include in the
                    payload. If provided, only files that match these
                    patterns will be included in the payload.

                    Omitting it is equivalent to accepting all files that are
                    not otherwise excluded.
                * exclude(str or list[str], optional):
                    Pattern or list of patterns of files to exclude from the
                    payload. If provided, any files that match will be ignored,
                    regardless of whether they match an inclusion pattern.

                    Commonly ignored files are already excluded by default,
                    such as ``.git``, ``.svn``, ``__pycache__``, ``*.pyc``,
                    ``.gitignore``, etc.

    Examples:
        .. Hook configuration.
        .. code-block:: yaml

            pre_build:
              - path: stacker.hooks.aws_lambda.upload_lambda_functions
                required: true
                data_key: lambda
                args:
                  bucket: custom-bucket
                  functions:
                    MyFunction:
                      path: ./lambda_functions
                      include:
                        - '*.py'
                        - '*.txt'
                      exclude:
                        - '*.pyc'
                        - test/

        .. Blueprint usage
        .. code-block:: python

            from troposphere.awslambda import Function
            from stacker.blueprints.base import Blueprint

            class LambdaBlueprint(Blueprint):
                def create_template(self):
                    code = self.context.hook_data['lambda']['MyFunction']

                    self.template.add_resource(
                        Function(
                            'MyFunction',
                            Code=code,
                            Handler='my_function.handler',
                            Role='...',
                            Runtime='python2.7'
                        )
                    )
    """
    bucket = kwargs.get('bucket')
    if not bucket:
        bucket = context.bucket_name
        logger.info('lambda: using default bucket from stacker: %s', bucket)
    else:
        logger.info('lambda: using custom bucket: %s', bucket)

<<<<<<< HEAD
    # session = boto3.Session(region_name=region)
    # s3_conn = session.client('s3')
    session = get_session(region)
    s3_conn = session.create_client('s3')
=======
    session = boto3.Session(region_name=provider.region)
    s3_conn = session.client('s3')
>>>>>>> 027ce93f

    _ensure_bucket(s3_conn, bucket)

    results = {}
    for name, options in kwargs['functions'].items():
        results[name] = _upload_function(s3_conn, bucket, name, options)

    return results<|MERGE_RESOLUTION|>--- conflicted
+++ resolved
@@ -415,15 +415,8 @@
     else:
         logger.info('lambda: using custom bucket: %s', bucket)
 
-<<<<<<< HEAD
-    # session = boto3.Session(region_name=region)
-    # s3_conn = session.client('s3')
     session = get_session(region)
     s3_conn = session.create_client('s3')
-=======
-    session = boto3.Session(region_name=provider.region)
-    s3_conn = session.client('s3')
->>>>>>> 027ce93f
 
     _ensure_bucket(s3_conn, bucket)
 
