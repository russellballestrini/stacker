--- conflicted
+++ resolved
@@ -28,16 +28,10 @@
 
     """
 
-<<<<<<< HEAD
-    def __init__(self, stack, run_func, completion_func=None,
-                 skip_func=None, requires=None, **kwargs):
-=======
     def __init__(self, stack, run_func, requires=None):
->>>>>>> 6d330817
         self.stack = stack
         self.status = PENDING
         self.requires = requires or []
-        self.kwargs = kwargs
         self._run_func = run_func
 
     def __repr__(self):
@@ -55,17 +49,8 @@
     def submitted(self):
         return self.status.code >= SUBMITTED.code
 
-<<<<<<< HEAD
-    def submit(self):
-        self.set_status(SUBMITTED)
-
-    def run(self, results):
-        return self._run_func(results, self.stack, status=self.status,
-                              **self.kwargs)
-=======
     def run(self):
         return self._run_func(self.stack, status=self.status)
->>>>>>> 6d330817
 
     def set_status(self, status):
         if status is not self.status:
@@ -115,18 +100,12 @@
             self._wait_func = time.sleep
         super(Plan, self).__init__(*args, **kwargs)
 
-<<<<<<< HEAD
-    def add(self, stack, run_func, completion_func=None, skip_func=None,
-            requires=None, **kwargs):
-=======
     def add(self, stack, run_func, requires=None):
->>>>>>> 6d330817
         """Add a new step to the plan."""
         self[stack.fqn] = Step(
             stack=stack,
             run_func=run_func,
             requires=requires,
-            **kwargs
         )
 
     def list_status(self, status):
@@ -197,7 +176,7 @@
 
         self._check_point()
 
-    def outline(self, level=logging.INFO, execute_helper=False):
+    def outline(self, level=logging.INFO):
         """Print an outline of the actions the plan is going to take.
 
         The outline will represent the rough ordering of the steps that will be
@@ -206,10 +185,6 @@
         Args:
             level (Optional[int]): a valid log level that should be used to log
                 the outline
-            execute_helper (Optional[bool]): boolean for whether or not a line
-                instructing the user to pass the "force" flag should be
-                provided.
-
         """
         steps = 1
         logger.log(level, 'Plan "%s":', self.description)
@@ -227,10 +202,6 @@
             step.status = COMPLETE
             steps += 1
 
-        if execute_helper:
-            logger.log(level, 'To execute this plan, run with "-f, --force" '
-                              'flag.')
-
     def _check_point(self):
         logger.info('Plan Status:')
         for step_name, step in self.iteritems():
