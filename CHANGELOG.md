--- conflicted
+++ resolved
@@ -1,4 +1,3 @@
-<<<<<<< HEAD
 ## 1.0.0a5 (2016-11-28)
 
 This is a major release with the main change being the removal of the old
@@ -14,7 +13,7 @@
 - Add support for `TroposphereType` [GH-249]
 - Allow = in lookup contents [GH-251]
 - change capabilities to CAPABILITY\_NAMED\_IAM [GH-262]
-=======
+
 ## 0.8.6 (2017-01-26)
 
 - Support destroying subset of stacks [GH-278]
@@ -22,7 +21,6 @@
 - Use sys\_path for hooks and lookups [GH-286]
 - Remove last of botocore conns [GH-287]
 - Avoid dictionary sharing pollution [GH-293]
->>>>>>> 72073bda
 
 ## 0.8.5 (2016-11-28)
 
